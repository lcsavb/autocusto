--- conflicted
+++ resolved
@@ -6,42 +6,6 @@
 
 
 {% if user.is_authenticated %}
-<<<<<<< HEAD
-  <div class="card bg-secondary mb-3 center" style="width:450px;">
-    <div class="card-header">Adicionar processo</div>
-    
-   <div class="card-body">
-       <form method="POST">
-       {% csrf_token %}
-       <div class="form-row">
-        <div class="col-sm-6"> CPF paciente </div>
-        <div class="col-sm-3"> Doença </div>
-    </div>
-       <div class="form-row">
-            <div class="col-sm-6"> {{ formulario.cpf_paciente|as_crispy_field }} </div>
-            <div class="col-sm-3"> {{ formulario.cid|as_crispy_field }} </div>
-            <div class="col-sm-3"><button class="btn btn-light" type="submit">Cadastrar</button>
-        </div>
-       
-       <ul class="list-group" id="resultados"></ul>
-    </form>
-       
-   </div>
-   
-   <br />
-  </div>
-
-    
-
-{% else %}
-<div class="container card-rounded" style="max-width:500px">
-    <h2>Código de convite</h2><hr>
-    <form method="POST">
-        {% csrf_token %}
-        <input type="text" name="convite">
-        <button class="btn btn-outline-secondary" type="submit">Cadastrar</button>
-    </form>
-=======
 <div class="container col-md-12">
             <div class="card bg-light mb-3" style="max-width: 500px;">
                 <div class="card-header">Adicionar processo</div>
@@ -71,7 +35,6 @@
             <input type="text" name="convite">
             <button class="btn btn-outline-secondary" type="submit">Cadastrar</button>
         </form>
->>>>>>> f6af84dc
     </div>
 </div>
 {% endif %}
